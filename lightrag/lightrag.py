--- conflicted
+++ resolved
@@ -595,12 +595,6 @@
         if isinstance(input, str):
             input = [input]
 
-<<<<<<< HEAD
-        # Clean input text and remove duplicates
-        input = list(set(self.clean_text(doc) for doc in input))
-
-=======
->>>>>>> df95f251
         # 1. Validate ids if provided or generate MD5 hash IDs
         if ids is not None:
             # Check if the number of IDs matches the number of documents
